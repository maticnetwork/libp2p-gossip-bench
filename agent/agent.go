--- conflicted
+++ resolved
@@ -24,18 +24,6 @@
 
 var connectionHelper agentConnectionHelper = newAgentConnectionHelper()
 
-<<<<<<< HEAD
-type Agent interface {
-	Listen(ipString string, port int) error
-	Connect(Agent) error
-	Disconnect(Agent) error
-	SendMessage(size int) error
-	Stop() error
-	NumPeers() int
-}
-
-=======
->>>>>>> 3c973d52
 type GossipAgent struct {
 	Host   host.Host
 	Logger *zap.Logger
@@ -165,11 +153,7 @@
 	return nil
 }
 
-<<<<<<< HEAD
-func (a *GossipAgent) Connect(remote Agent) error {
-=======
 func (a *GossipAgent) Connect(remote ClusterAgent) error {
->>>>>>> 3c973d52
 	localAddr, remoteAddr := a.Host.Addrs()[0], remote.(*GossipAgent).Addr()
 	peer, err := peer.AddrInfoFromP2pAddr(remoteAddr)
 	if err != nil {
@@ -187,11 +171,7 @@
 	return nil
 }
 
-<<<<<<< HEAD
-func (a *GossipAgent) Disconnect(remote Agent) error {
-=======
 func (a *GossipAgent) Disconnect(remote ClusterAgent) error {
->>>>>>> 3c973d52
 	remoteAddr := remote.(*GossipAgent).Addr()
 	for _, conn := range a.Host.Network().Conns() {
 		if conn.RemoteMultiaddr().Equal(remoteAddr) {
